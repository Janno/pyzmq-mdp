--- conflicted
+++ resolved
@@ -38,14 +38,9 @@
 
 *bin/*
 *include*
-<<<<<<< HEAD
 *lib/*
-=======
-*lib/*
-*build/*
 
 # Eclipse files
 .settings/*
 .pydev*
-.project
->>>>>>> debb969b
+.project